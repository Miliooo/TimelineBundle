{
    "name": "stephpy/TimelineBundle",
    "type": "symfony-bundle",
    "description": "Build timeline/wall for an entity easily.",
    "keywords": ["timeline", "notification", "redis", "symfony"],
    "homepage": "https://github.com/stephpy/TimelineBundle",
    "license": "MIT",
    "authors": [{
        "name": "Stéphane PY",
        "email": "py.stephane1@gmail.com"
    },{
        "name": "Community contributors",
        "homepage": "https://github.com/stephpy/TimelineBundle/contributors"
    }],
    "require": {
        "php": ">=5.3.2",
        "symfony/framework-bundle": "2.*",
        "symfony/console": "2.*",
<<<<<<< HEAD
        "doctrine/orm": "2.0.*",
=======
>>>>>>> 4c6e6c1b
        "snc/redis-bundle": ">=1.0.1",
        "predis/predis": "0.7.*",
        "doctrine/orm": "2.2.*",
        "doctrine/dbal": "2.2.*"
    },
    "suggest": {
    },
    "autoload": {
        "psr-0": { "Highco\\TimelineBundle": "" }
    },
    "target-dir": "Highco/TimelineBundle"
}<|MERGE_RESOLUTION|>--- conflicted
+++ resolved
@@ -16,10 +16,6 @@
         "php": ">=5.3.2",
         "symfony/framework-bundle": "2.*",
         "symfony/console": "2.*",
-<<<<<<< HEAD
-        "doctrine/orm": "2.0.*",
-=======
->>>>>>> 4c6e6c1b
         "snc/redis-bundle": ">=1.0.1",
         "predis/predis": "0.7.*",
         "doctrine/orm": "2.2.*",
