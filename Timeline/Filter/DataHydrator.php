--- conflicted
+++ resolved
@@ -77,17 +77,6 @@
         $resultsByModel = array();
         foreach ($referencesByModel as $model => $ids) {
             try {
-<<<<<<< HEAD
-                $qb = $this->em->createQueryBuilder();
-
-                $qb
-                    ->select('r')
-                    ->from($model, 'r INDEX BY r.id')
-                    ->where($qb->expr()->in('r.id', $ids));
-
-                $results = $qb->getQuery()->getResult();
-            } catch (\Exception $e) {
-=======
                 $repository = $this->em->getRepository($model);
                 if(method_exists($repository, "getTimelineResultsForOIds")) {
                     $results = $repository->getTimelineResultsForOIds($ids);
@@ -102,8 +91,7 @@
 
                     $results = $qb->getQuery()->getResult();
                 }
-            } catch(\Exception $e){
->>>>>>> 2a299952
+            } catch (\Exception $e) {
                 $results = array();
             }
 
